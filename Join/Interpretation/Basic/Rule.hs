<<<<<<< HEAD
{-# LANGUAGE FlexibleContexts
            ,FlexibleInstances
            ,GADTs
            ,GeneralizedNewtypeDeriving
            ,ImpredicativeTypes
            ,OverloadedStrings
            ,RankNTypes
            ,TypeSynonymInstances
 #-}
=======
{-# LANGUAGE FlexibleContexts #-}
{-# LANGUAGE FlexibleInstances #-}
{-# LANGUAGE GADTs #-}
{-# LANGUAGE ImpredicativeTypes #-}
{-# LANGUAGE OverloadedLists #-}
{-# LANGUAGE OverloadedStrings #-}
{-# LANGUAGE RankNTypes #-}
{-# LANGUAGE TypeSynonymInstances #-}
>>>>>>> 0fc29ef7
module Join.Interpretation.Basic.Rule
    (Rule()
    ,ReplyCtx
    ,ReplyChan
    ,RuleId(..)
    ,BoxId(..)

    ,mkRule
    ,addMessage

    ,_chanMapping
    ,showRule
    ) where

import Join

import Join.Interpretation.Basic.Debug
import Join.Interpretation.Basic.MessageBox
import Join.Interpretation.Basic.Status

<<<<<<< HEAD
import Control.Applicative      ((<$>))
import Control.Concurrent.MVar  (MVar)
import Data.ByteString          (ByteString)
import Data.List                (nub)
import Data.Map                 (Map,fromList,lookup,assocs,insertWith,insert,empty)
import Data.Maybe               (fromJust,fromMaybe,mapMaybe)
import Data.Tuple               (swap)
=======
import           Control.Arrow
import qualified Data.Bimap     as Bimap
import           Data.List               (intercalate)
import qualified Data.Map       as Map
import           Data.Serialize
import qualified Data.Set       as Set
import           Data.Maybe
>>>>>>> 0fc29ef7

import Prelude hiding (take)

-- | System-wide unique rule id.
newtype RuleId = RuleId {unRuleId :: Int} deriving Show

-- | Internal representation of a single clause of a join definition.
-- Encapsulates a 'RequiredMessages' describing the messages required for
-- the clause to match alongside a 'TriggerF' - the trigger function
-- the matching messages should be passed to.
data StoredPattern = StoredPattern RequiredMessages (TriggerF Inert) deriving Show
instance Show (TriggerF r) where show _ = "TRIGGERF"

-- | Ordered list of 'RequiredMessage's
type RequiredMessages = [RequiredMessage]

-- | MessageBoxId, possible subBox index, whether message should be passed
-- to trigger.
type RequiredMessage = (BoxId,Maybe BoxIx,Bool)

-- | A 'StatusIx' is an int index into a 'Status'.
type StatusIx = Int

-- | Associate 'ChanId's to 'BoxId's.
type ChanMapping = Bimap.Bimap ChanId BoxId

-- | Associate 'BoxId's to 'MessageBox's.
type MessageBoxes = Map.Map BoxId MessageBox

-- | Describes a location where messages may be retrieved.
-- Nothing => Any message from the corresponding MessageBox.
type MessageLocation = (BoxId,Maybe BoxIx)

-- | Associate 'MessageLocation's to 'StatusIx's.
type StatusIxs = Map.Map MessageLocation StatusIx

-- | Reply context for 'Sync'/'Reply' instructions.
-- Associate the triggered MessageBox location to a one-use reply channel.
type ReplyCtx = Map.Map ChanId ReplyChan

-- | A Rule encapsulates the state of a single Join synchronisation
-- definition and is responsible for tracking all messages sent on the
-- contained channels and determining when triggers are to be ran.
--
-- - 'mkRule'     : Create a new rule representing a Join Definition
-- - 'addMessage' : Add a message on a contained 'ChanId', returning
--                  a 'Process's and 'ReplyCtx's if triggered.
data Rule = Rule
    { _ruleId       :: RuleId                          -- ^ Uniquely identify the 'Rule'
    , _chanMapping  :: ChanMapping                     -- ^ Map each contained ChanId to a BoxId
    , _messageBoxes :: MessageBoxes                    -- ^ Map each contained BoxId to a MessageBox
    , _statusIxs    :: StatusIxs                       -- ^ Associate 'MessageLocation's to StatusIx's (in the Status) caching their emptyness.
    , _status       :: Status                          -- ^ Cache the emptyness of all known MessageLocations used by the rule.
    , _patterns     :: [(StatusPattern,StoredPattern)] -- ^ Collection of StatusPatterns and corresponding StoredPatterns.
                                                       --   each StatusPattern can be quickly compared against the Status to determine whether a pattern
                                                       --   has been matched. If so, the associated StoredPattern describes how to perform the match.
                                                       --   (which messages should be taken, what order, whether they should be passed)
    } deriving Show

<<<<<<< HEAD
chanId :: ChanIx -> Rule -> ChanId
chanId cIx rl = case lookup cIx $ chanMapping rl of
    Nothing -> error $ "chanId: chanIx: " ++ show cIx
                     ++ " has no chanId in rule: " ++ show rl
    Just id -> id

chanIx :: ChanId -> Rule -> ChanIx
chanIx cId rl = case lookup cId . swapMap $ chanMapping rl of
    Nothing -> error $ "chanIx: chanId: " ++ show cId
                     ++ " hasno chanIx in rule: " ++ show rl

chanMapping' :: Rule -> Map ChanId ChanIx
chanMapping' = swapMap . chanMapping

swapMap :: Ord b => Map a b -> Map b a
swapMap = fromList . map swap . assocs

-- | Given a new synchronisation pattern (which shouldnt overlap with any
-- prior pattern) create a corresponding Rule with a new unique Id.
mkRule :: [([ChanId],TriggerF)] -> RuleId -> Rule
mkRule ps rId = Rule
    { ruleId      = rId
    , chanMapping = ixTid
    , maxIndex    = ChanIx maxIx
    , status      = mkStatus idCount
    , patterns    = (\(ids,f) -> (buildPattern ids,Trigger f (convertIds ids))) <$> ps
    , messages    = const [] <$> ixTid
    }
  where
    cIds    = nub $ concatMap fst ps    -- :: [ChanId]
    ixTid   = fromList $ zip [0..] cIds -- :: Map ChanIx ChanId
    idTix   = swapMap ixTid
    idCount = length cIds
    maxIx   = idCount - 1

    buildPattern :: [ChanId] -> StatusPattern
    buildPattern pIds = mkStatusPattern idCount (unChanIx <$> convertIds pIds)

    convertIds :: [ChanId] -> [ChanIx]
    convertIds = map (\cId -> case lookup cId idTix of
        Nothing -> error $ "convertIds: chanId: " ++ show cId
                         ++ "not in: " ++ show idTix
        Just ix -> ix)

-- | Given a rule, decompose it to a raw pattern
unRule :: Rule -> [([ChanId],TriggerF)]
unRule rl = destroyTrigger . snd <$> patterns rl
  where
    destroyTrigger :: Trigger -> ([ChanId],TriggerF)
    destroyTrigger (Trigger f cIxs) = (convertIxs cIxs, f)

    convertIxs :: [ChanIx] -> [ChanId]
    convertIxs = map (\cIx -> case lookup cIx (chanMapping rl) of
        Nothing -> error $ "convertIxs: chanIx: " ++ show cIx
                         ++ "not in: " ++ show (chanMapping rl)
        Just id -> id)

-- | Given a new, one clause synchronisation pattern and a map from all
-- overlapping channel ids to their corresponding rules, merge into a new
-- rule.
mergeNewRule :: [ChanId] -> TriggerF -> [Rule] -> RuleId -> Rule
mergeNewRule cIds f rs = mkRule ((cIds,f) : concatMap unRule rs)

-- | For an index, add a message within a rule, producing the updated rule
-- and a possible triggered process under a reply context.
addMessage :: ChanIx -> Message -> Rule -> (Rule,Maybe (Process (),ReplyCtx))
addMessage ix msg rl

    -- There is already at least one message on the channel.
    -- => No change in rule status
    -- => No patterns need to be considered
    | status rl `index` unChanIx ix
     = (rl{messages = messages'},Nothing)

    -- There are no existing messages on the channel.
    | otherwise
     = let status' = status rl `set` unChanIx ix
          in case identifyMatches (patterns rl) status' of

            -- Adding the message does not require a trigger.
            [] -> (rl{messages = messages', status = status'}, Nothing)

            -- Adding the message causes at least one trigger.
            -- Choose the first, apply to matching messages and produce the
            -- resulting rule and applied processM to be ran.
            ((p,f):_) -> let (rl',procCtx) = applyMatch (p,f) rl{messages = messages', status = status'}
                            in (rl',Just procCtx)

  where
    nonEmptyChannel :: Bool
    nonEmptyChannel = status rl `index` unChanIx ix

    -- existing messages ++ new msg's
    messages' :: Map ChanIx Messages
    messages' = insertWith (++) ix [msg] $ messages rl

    identifyMatches :: [(StatusPattern,Trigger)] -> Status -> [(StatusPattern,Trigger)]
    identifyMatches ps st = mapMaybe (\(p,f) -> if st `match` p then Just (p,f) else Nothing) ps

    applyMatch :: (StatusPattern,Trigger) -> Rule -> (Rule,(Process (),ReplyCtx))
    applyMatch (pat,Trigger (TriggerF f) ixs) rl
         = let (rawMsgs,replyCtx,rl') = takeMessages rl ixs
               rawMsgs' = dropUnits rawMsgs
              in (rl',(unsafeApply f (reverse rawMsgs'),replyCtx))

    -- Drop messages which are identical to the encoded unit value ().
    dropUnits :: [RawMessage] -> [RawMessage]
    dropUnits = filter (/= "")

    takeMessages :: Rule -> [ChanIx] -> ([RawMessage],ReplyCtx,Rule)
    takeMessages rl = foldr f ([],empty,rl)
      where f ix (msgs,rplyCtx,rl) = let (msg,mRply,rl') = takeMessage rl ix
                                         id = chanId ix rl'
                                        in (msgs ++ [msg]
                                           ,maybe rplyCtx (\rply -> insert id rply rplyCtx) mRply
                                           ,rl'
                                           )


    takeMessage :: Rule -> ChanIx -> (RawMessage,Maybe (MVar RawMessage),Rule)
    takeMessage rl ix = case fromMaybe 
                               (error $ "takeMessage: chanIx: " ++ show ix ++ " has no message in "
                                     ++ show (messages rl))
                               $ lookup ix (messages rl) of
        [] -> error "No message to take."

        ((m,mr):ms)
           -> (m, mr, rl{ messages = insert ix ms $ messages rl
                        , status   = if null ms
                                       then status rl `unset` unChanIx ix
                                       else status rl
                        }
=======
-- | From a list of 'PatternDescription's and associated 'TriggerF'
-- functions, build a corresponding 'Rule'.
mkRule :: [(PatternDescription,TriggerF Inert)] -> RuleId -> Rule
mkRule desc rId = rule
 where
    -- Every unique channelId passed in desc.
    cIds :: Set.Set ChanId
    cIds = Set.fromList $ map fst $ concatMap fst desc

    -- Map every ChanId to a BoxId
    chanMapping :: ChanMapping
    chanMapping = Bimap.fromList $ zip (Set.toList cIds) [0..]

    -- Map every (boxId,Nothing) location to a StatusIx.
    statusIxs :: StatusIxs
    statusIxs = Map.fromList $ zip (map (\boxId -> (boxId,Nothing)) $ Bimap.keysR chanMapping) [0..]

    -- Empty MessageBox for each BoxId.
    uninitialisedMessageBoxes :: MessageBoxes
    uninitialisedMessageBoxes = Map.fromList $ zip (Bimap.keysR chanMapping) (repeat emptyMessageBox)

    -- Transform the input description, replacing the MatchTypes in the PatternDescription by
    -- a (Maybe (Message -> Bool), Bool) which describes:
    -- - Whether the matched channel has a messagepredicate which must
    --   succeed to trigger a match
    -- - whether matched values should be passed into the trigger function.
    internalDesc :: [([(ChanId, (Maybe (Message -> Bool), Bool))],TriggerF Inert)]
    internalDesc = map (first $ map $ second mkMaybePredicate) desc

    -- Complete built rule
    rule :: Rule
    rule = let uninitialisedRule = Rule
                 {_ruleId       = rId
                 ,_chanMapping  = chanMapping

                 ,_messageBoxes = uninitialisedMessageBoxes
                 ,_statusIxs    = statusIxs

                 -- Status can't be built until we know it's size, which we can't know until we know the total number of unique channelPatterns
                 -- Calculating the number of unique channel patterns
                 -- requires traversing the entire
                 -- description, so we might as well initialise the statusIxs at the same time (the mapping of boxIx's to statusIxs).
                 --
                 -- BoxIx's are only known once we add the corresponding subbox,
                 -- so we also initialise the messageBoxes at the same
                 -- time.
                 --
                 -- Initialising all of this data requires an input
                 -- structure similar to a Rule but without a status and
                 -- ruleId so instead of creating a new record, we pass an
                 -- unfinished rule with status=undefined. This is OK
                 -- because we don't touch the status, and overwrite it
                 -- before returning.
                 ,_status       = undefined
                 ,_patterns     = []
                 }
               (rl,nextStatusIx,storedPatterns) = foldr (\pc (accRl,nextStatusIx,storedPatterns)
                                                          -> let (accRl',nextStatusIx',storedPattern) = preparePatternClause pc accRl nextStatusIx
                                                                in (accRl',nextStatusIx',storedPatterns ++ [storedPattern])
                                                        )
                                                        (uninitialisedRule,Set.size cIds,[])
                                                        internalDesc
               status                           = mkStatus (nextStatusIx) -- -1
               patterns                         = buildStatusPatterns storedPatterns (_statusIxs rl) (nextStatusIx) -- -1
             in rl{_status   = status
                  ,_patterns = patterns
                  }

    -- Given a list of StoredPatterns, the StatusIxs mapping and the size
    -- of the status, associate each StoredPattern with the StatusPattern
    -- that decides when it triggers.
    buildStatusPatterns :: [StoredPattern] -> StatusIxs -> Int -> [(StatusPattern,StoredPattern)]
    buildStatusPatterns storedPatterns statusIxs size = map (\storedPattern -> (buildStatusPattern (extractLocations storedPattern) statusIxs size,storedPattern)) storedPatterns
      where 
        extractLocations :: StoredPattern -> [(BoxId,Maybe BoxIx)]
        extractLocations (StoredPattern reqMsgs _) = map (\(boxId,mboxIx,_) -> (boxId,mboxIx)) reqMsgs

        buildStatusPattern :: [(BoxId,Maybe BoxIx)] -> StatusIxs -> Int -> StatusPattern
        buildStatusPattern locations statusIxs size =
          let reqIxs = foldr (\loc acc -> acc ++ [fromJust $ Map.lookup loc statusIxs]) [] locations
             in mkStatusPattern size reqIxs


    -- Given a single internal pattern clause (with associated TriggerF)
    -- build a corresponding StoredPattern while with a rule:
    -- - Adding appropriate subboxes to messageBoxes
    -- - Mapping the subBox MessageLocations to StatusIxs
    --
    -- In addition, thread an 'Int' representing the next free StatusIx.
    preparePatternClause :: ([(ChanId, (Maybe (Message -> Bool),Bool))],TriggerF Inert) -- ^ Single internal pattern clause.
                         -> Rule -> Int -> (Rule,Int,StoredPattern)
    preparePatternClause (idesc,trigger) rl nextStatusIx =
      let (rl',nextStatusIx',reqMsgs) = foldr preparePatternClause' (rl,nextStatusIx,[]) idesc
         in (rl',nextStatusIx',StoredPattern (reverse reqMsgs) trigger)
      where
        preparePatternClause' :: (ChanId, (Maybe (Message -> Bool), Bool)) -> (Rule,Int,RequiredMessages) -> (Rule,Int,RequiredMessages)
        preparePatternClause' (chanId,(mpred,shouldPass)) (accRl, nextStatusIx,reqMsgs) =
           let boxId  = fromJust $ Bimap.lookup chanId (_chanMapping accRl)
               msgBox = fromJust $ Map.lookup boxId (_messageBoxes accRl)
              in case mpred of
                  Nothing   -> (accRl
                               ,nextStatusIx
                               ,reqMsgs ++ [(boxId,Nothing,shouldPass)]
                               )

                  Just pred -> let (msgBox',boxIx) = addSubBox pred msgBox
                                  in (accRl{_messageBoxes = Map.insert boxId msgBox' (_messageBoxes accRl)
                                           ,_statusIxs    = Map.insert (boxId,Just boxIx) nextStatusIx (_statusIxs accRl)
                                           }
                                     ,nextStatusIx+1
                                     ,reqMsgs ++ [(boxId,Just boxIx,shouldPass)]
                                     )

    -- Convert an external 'MatchType' to a possible message predicate
    -- which decides whether messages match, and a flag describing whether
    -- matching messages should be passed.
    mkMaybePredicate :: MatchType -> (Maybe (Message -> Bool),Bool)
    mkMaybePredicate MatchAny        = (Nothing,True)
    mkMaybePredicate (MatchEqual bs) = (Just $ \(rawMsg,_) -> rawMsg == bs,False)
    mkMaybePredicate (MatchSignal)   = (Just $ \(rawMsg,_) -> rawMsg == encode (),False)

-- | Add a message on a contained 'ChanId', returning a 'Process' and
-- 'ReplyCtx' if triggered.
--
-- If the addition of the new Message causes a pattern to be matched then
-- the matching messages are applied to the corresponding trigger function
-- to produce a 'Process ()' to execute under the given 'ReplyCtx' (which
-- describes the specific reply location(s) of the messages which caused
-- the trigger).
addMessage :: Message -> ChanId -> Rule -> (Rule,Maybe (Process (),ReplyCtx))
addMessage msg cId rl


    -- Either: No specific patterns are matched (not in subBoxes) and theres
    -- at least one message on the channel.
    -- Or: Some specific patterns are matched but they're all already
    -- matched.
    --
    -- => status doesnt change => no new rules may fire so theres no need
    -- to check.
    {-| (inNoSubBoxes && alreadySomeMessages) || inNonEmptySubBoxesOnly = -}
        {-(rl{_messageBoxes = Map.insert boxId msgBox (_messageBoxes rl)},Nothing)-}

    -- New message doesnt match any specific patterns/ not in subBoxes
    -- and there are no messages already kept on the channel.
    -- => Update status & check for patterns waiting on this channel to
    -- fire.
    {-| inNoSubBovxes && noMessagesAlready =-}

    | otherwise =
        let -- Updated status with the index for each subBox the new msg is contained in set.
            status' = setMany (status `set` cStatusIx) (Set.foldr (\boxIx acc -> acc ++ [getStatusIx (boxId,Just boxIx) rl]) [] (containedIn strdMsg))

            -- Rule with new msg and status
            rl'     = rl{_messageBoxes = Map.insert boxId msgBox (_messageBoxes rl)
                        ,_status       = status'
                        }
           in case identifyMatches (_patterns rl') status' of

             -- No matching patterns
             [] -> (rl',Nothing)

             -- At least one match. Pick the first.
             (storedPattern:_) -> trace ("matched:" ++ show storedPattern) $
                let (rl'',procCtx) = applyMatch storedPattern rl'
                   in (rl'',Just procCtx)

  where
    inSomeSubBoxes         = not inNoSubBoxes
    inNoSubBoxes           = Set.null inBoxIxs
    alreadySomeMessages    = status `index` cStatusIx
    noMessagesAlready      = not alreadySomeMessages
    subBoxStatusChange     = Set.foldr (\ix b -> status `index` ix || b) False inStatusIxs
    noSubBoxStatusChange   = not subBoxStatusChange
    inNonEmptySubBoxesOnly = inSomeSubBoxes && noSubBoxStatusChange

    -- msgBox containing new strdMsg
    (msgBox,strdMsg) = insertMessage' msg (getChanMessageBox cId rl)
    boxId = getBoxId cId rl

    -- subBoxes the message is contained within
    inBoxIxs = containedIn strdMsg
    inStatusIxs = Set.map (\boxIx -> getStatusIx (boxId,Just boxIx) rl) inBoxIxs

    -- Status Bit-vector for rule BEFORE addition of this message
    status = _status rl

    -- StatusIx caching whether any messages are stored on the channel
    cStatusIx = getChanAnyIx cId rl


    -- | Identify all matching 'StatusPatterns' of a 'Status'.
    identifyMatches :: [(StatusPattern,StoredPattern)] -> Status -> [StoredPattern]
    identifyMatches ps status = trace "identifymatches" $ map snd $ filter (\(statusPattern,_) -> status `match` statusPattern) ps

    -- | Given a pattern which is claimed to have been matched, collect the
    -- matching messages apply them to the matching trigger function to
    -- produce a 'Process ()' to be executed under the ReplyCtx.
    applyMatch :: StoredPattern -> Rule -> (Rule,(Process(),ReplyCtx))
    applyMatch (StoredPattern reqMsgs (TriggerF trigger)) rl =
        let (rl',rawMsgs, replyCtx) = takeMessages reqMsgs rl
           in (rl',(unsafeApply trigger rawMsgs,replyCtx))

    -- Currently not unsetting sub-box indexes when removed
    takeMessages :: RequiredMessages -> Rule -> (Rule,[RawMessage],ReplyCtx)
    takeMessages reqMsgs rl = foldr f (rl,[],Map.empty) reqMsgs
      where f :: RequiredMessage -> (Rule,[RawMessage],ReplyCtx) -> (Rule,[RawMessage],ReplyCtx)
            f reqMsg@(boxId,_,_) (accRl,accRawMsgs,accReplyCtx) =
              let (accRl',mRawMsg,mReplyChan) = takeMessage reqMsg accRl
                 in (accRl'
                    ,maybe accRawMsgs (\rm -> accRawMsgs ++ [rm]) mRawMsg
                    ,maybe accReplyCtx (\replyChan -> Map.insert (getChanId boxId accRl') replyChan accReplyCtx) mReplyChan
                    )

    -- Given a RequiredMessage description (which is known will succeed)
    -- , take the Message from a Rule.
    takeMessage :: RequiredMessage -> Rule -> (Rule,Maybe RawMessage, Maybe ReplyChan)
    takeMessage (boxId,mBoxIx,shouldPass) rl =
        let msgBox          = getMessageBox boxId rl
            (strdMsg,
             newlyEmptySubBoxes,
             msgBox'
             )              = fromMaybe (error "No such StoredMessage") $ take mBoxIx msgBox
            allMsgIx        = getStatusIx (boxId,Nothing) rl
            status'         = if noStoredMessages msgBox' then unset (_status rl) allMsgIx else _status rl
            newStatus       = Set.foldr (\ix st -> unset st $ getStatusIx (boxId,Just ix) rl) status' newlyEmptySubBoxes
            newMessageBoxes = Map.insert boxId msgBox' (_messageBoxes rl)
           in (rl{_messageBoxes = newMessageBoxes
                 ,_status       = newStatus
                 }
              ,if shouldPass then Just $ fst $ message strdMsg else Nothing
              ,snd $ message strdMsg
>>>>>>> 0fc29ef7
              )

-- | Get the MessageBox associated with the ChanId
getChanMessageBox :: ChanId -> Rule -> MessageBox
getChanMessageBox cId rl =
    let boxId = getBoxId cId rl
       in getMessageBox boxId rl

-- | Get the StatusIx associated with tracking whether there are any
-- messages on a channel.
getChanAnyIx :: ChanId -> Rule -> StatusIx
getChanAnyIx cId rl =
    let boxId     = getBoxId cId rl
        mStatusIx = Map.lookup (boxId,Nothing) (_statusIxs rl)
       in fromMaybe (error "BoxId has no StatusIx") mStatusIx

-- | Get the BoxId associated with a ChanId
getBoxId :: ChanId -> Rule -> BoxId
getBoxId cId rl =
    let mBoxId = Bimap.lookup cId (_chanMapping rl)
       in fromMaybe (error "ChanId has no BoxId") mBoxId

-- | Get the ChanId associated with a BoxId
getChanId :: BoxId -> Rule -> ChanId
getChanId boxId rl =
    let mChanId = Bimap.lookupR boxId (_chanMapping rl)
       in fromMaybe (error "BoxId has no ChanId") mChanId

-- | Get the MessageBox associated with a BoxId
getMessageBox :: BoxId -> Rule -> MessageBox
getMessageBox boxId rl =
    let mMsgBox = Map.lookup boxId (_messageBoxes rl)
       in fromMaybe (error "BoxId has no MessageBox") mMsgBox

-- | Get the StatusIx associated with a MessageLocation
getStatusIx :: MessageLocation -> Rule -> StatusIx
getStatusIx mLoc rl =
    let mStIx = Map.lookup mLoc (_statusIxs rl)
       in fromMaybe (error "MessageLocation has no StatusIx") mStIx

-- | Format a human-readable representation of a 'Rule'.
showRule :: Rule -> String
showRule rl = "Rule " ++ showRuleId (_ruleId rl) ++ "{ \n"
           ++ showChanMapping (_chanMapping rl)
           ++ "Status:\n" ++ showStatus (_status rl)
           ++ showStatusIxs (_statusIxs rl)
           ++ showPatterns (_patterns rl)
           ++ showMessageBoxes (_messageBoxes rl)
           ++ "\n}\n"

showRuleId :: RuleId -> String
showRuleId (RuleId rId) = "rId"++show rId

showChanMapping :: ChanMapping -> String
showChanMapping cm = "ChanId <-> BoxId:\n"
                  ++ concatMap showChanMap (Bimap.toList cm)
                  ++ "\n"

showChanMap :: (ChanId,BoxId) -> String
showChanMap (ChanId cId,BoxId bId) = "cId"++ show cId ++ "  <->" ++ " bId"++ show bId ++ "\n"

showStatusIxs :: StatusIxs -> String
showStatusIxs ixs = "\n\nMessageLocation -> StatusIx:\n"
                 ++ (intercalate "\n" $ map showStatusIx (Map.toList ixs))

showStatusIx :: (MessageLocation,StatusIx) -> String
showStatusIx ((BoxId bId,mBoxIx),statusIx) = show bId ++ "," ++ (maybe "_" (\(BoxIx ix) -> show ix) mBoxIx) ++ " -> " ++ show statusIx

showPatterns :: [(StatusPattern,StoredPattern)] -> String
showPatterns ps = "\n\nStatusPattern => StoredPattern\n"
               ++ concatMap showPattern ps

showPattern :: (StatusPattern,StoredPattern) -> String
showPattern (statusPattern,storedPattern) = showStatusPattern statusPattern ++ " => " ++ showStoredPattern storedPattern ++ "\n"

showStoredPattern :: StoredPattern -> String
showStoredPattern (StoredPattern reqMsgs _) = intercalate " THEN " $ map showRequiredMessage reqMsgs

showRequiredMessage :: RequiredMessage -> String
showRequiredMessage (BoxId bId,mBoxIx,shouldPass) = (if shouldPass then "pass " else "keep ")
                                             ++ show bId ++ "," ++ maybe "_" (\(BoxIx bIx) -> show bIx) mBoxIx

showMessageBoxes :: MessageBoxes -> String
showMessageBoxes msgBoxes = "\n\n" ++ (intercalate "\n\n" $ map (\(BoxId bId,msgBox) -> "bId"++show bId ++ " :\n" ++ showMessageBox msgBox) (Map.toList msgBoxes))
<|MERGE_RESOLUTION|>--- conflicted
+++ resolved
@@ -1,23 +1,12 @@
-<<<<<<< HEAD
 {-# LANGUAGE FlexibleContexts
             ,FlexibleInstances
             ,GADTs
-            ,GeneralizedNewtypeDeriving
             ,ImpredicativeTypes
+            ,OverloadedLists
             ,OverloadedStrings
             ,RankNTypes
             ,TypeSynonymInstances
- #-}
-=======
-{-# LANGUAGE FlexibleContexts #-}
-{-# LANGUAGE FlexibleInstances #-}
-{-# LANGUAGE GADTs #-}
-{-# LANGUAGE ImpredicativeTypes #-}
-{-# LANGUAGE OverloadedLists #-}
-{-# LANGUAGE OverloadedStrings #-}
-{-# LANGUAGE RankNTypes #-}
-{-# LANGUAGE TypeSynonymInstances #-}
->>>>>>> 0fc29ef7
+            #-}
 module Join.Interpretation.Basic.Rule
     (Rule()
     ,ReplyCtx
@@ -38,15 +27,6 @@
 import Join.Interpretation.Basic.MessageBox
 import Join.Interpretation.Basic.Status
 
-<<<<<<< HEAD
-import Control.Applicative      ((<$>))
-import Control.Concurrent.MVar  (MVar)
-import Data.ByteString          (ByteString)
-import Data.List                (nub)
-import Data.Map                 (Map,fromList,lookup,assocs,insertWith,insert,empty)
-import Data.Maybe               (fromJust,fromMaybe,mapMaybe)
-import Data.Tuple               (swap)
-=======
 import           Control.Arrow
 import qualified Data.Bimap     as Bimap
 import           Data.List               (intercalate)
@@ -54,7 +34,6 @@
 import           Data.Serialize
 import qualified Data.Set       as Set
 import           Data.Maybe
->>>>>>> 0fc29ef7
 
 import Prelude hiding (take)
 
@@ -114,140 +93,6 @@
                                                        --   (which messages should be taken, what order, whether they should be passed)
     } deriving Show
 
-<<<<<<< HEAD
-chanId :: ChanIx -> Rule -> ChanId
-chanId cIx rl = case lookup cIx $ chanMapping rl of
-    Nothing -> error $ "chanId: chanIx: " ++ show cIx
-                     ++ " has no chanId in rule: " ++ show rl
-    Just id -> id
-
-chanIx :: ChanId -> Rule -> ChanIx
-chanIx cId rl = case lookup cId . swapMap $ chanMapping rl of
-    Nothing -> error $ "chanIx: chanId: " ++ show cId
-                     ++ " hasno chanIx in rule: " ++ show rl
-
-chanMapping' :: Rule -> Map ChanId ChanIx
-chanMapping' = swapMap . chanMapping
-
-swapMap :: Ord b => Map a b -> Map b a
-swapMap = fromList . map swap . assocs
-
--- | Given a new synchronisation pattern (which shouldnt overlap with any
--- prior pattern) create a corresponding Rule with a new unique Id.
-mkRule :: [([ChanId],TriggerF)] -> RuleId -> Rule
-mkRule ps rId = Rule
-    { ruleId      = rId
-    , chanMapping = ixTid
-    , maxIndex    = ChanIx maxIx
-    , status      = mkStatus idCount
-    , patterns    = (\(ids,f) -> (buildPattern ids,Trigger f (convertIds ids))) <$> ps
-    , messages    = const [] <$> ixTid
-    }
-  where
-    cIds    = nub $ concatMap fst ps    -- :: [ChanId]
-    ixTid   = fromList $ zip [0..] cIds -- :: Map ChanIx ChanId
-    idTix   = swapMap ixTid
-    idCount = length cIds
-    maxIx   = idCount - 1
-
-    buildPattern :: [ChanId] -> StatusPattern
-    buildPattern pIds = mkStatusPattern idCount (unChanIx <$> convertIds pIds)
-
-    convertIds :: [ChanId] -> [ChanIx]
-    convertIds = map (\cId -> case lookup cId idTix of
-        Nothing -> error $ "convertIds: chanId: " ++ show cId
-                         ++ "not in: " ++ show idTix
-        Just ix -> ix)
-
--- | Given a rule, decompose it to a raw pattern
-unRule :: Rule -> [([ChanId],TriggerF)]
-unRule rl = destroyTrigger . snd <$> patterns rl
-  where
-    destroyTrigger :: Trigger -> ([ChanId],TriggerF)
-    destroyTrigger (Trigger f cIxs) = (convertIxs cIxs, f)
-
-    convertIxs :: [ChanIx] -> [ChanId]
-    convertIxs = map (\cIx -> case lookup cIx (chanMapping rl) of
-        Nothing -> error $ "convertIxs: chanIx: " ++ show cIx
-                         ++ "not in: " ++ show (chanMapping rl)
-        Just id -> id)
-
--- | Given a new, one clause synchronisation pattern and a map from all
--- overlapping channel ids to their corresponding rules, merge into a new
--- rule.
-mergeNewRule :: [ChanId] -> TriggerF -> [Rule] -> RuleId -> Rule
-mergeNewRule cIds f rs = mkRule ((cIds,f) : concatMap unRule rs)
-
--- | For an index, add a message within a rule, producing the updated rule
--- and a possible triggered process under a reply context.
-addMessage :: ChanIx -> Message -> Rule -> (Rule,Maybe (Process (),ReplyCtx))
-addMessage ix msg rl
-
-    -- There is already at least one message on the channel.
-    -- => No change in rule status
-    -- => No patterns need to be considered
-    | status rl `index` unChanIx ix
-     = (rl{messages = messages'},Nothing)
-
-    -- There are no existing messages on the channel.
-    | otherwise
-     = let status' = status rl `set` unChanIx ix
-          in case identifyMatches (patterns rl) status' of
-
-            -- Adding the message does not require a trigger.
-            [] -> (rl{messages = messages', status = status'}, Nothing)
-
-            -- Adding the message causes at least one trigger.
-            -- Choose the first, apply to matching messages and produce the
-            -- resulting rule and applied processM to be ran.
-            ((p,f):_) -> let (rl',procCtx) = applyMatch (p,f) rl{messages = messages', status = status'}
-                            in (rl',Just procCtx)
-
-  where
-    nonEmptyChannel :: Bool
-    nonEmptyChannel = status rl `index` unChanIx ix
-
-    -- existing messages ++ new msg's
-    messages' :: Map ChanIx Messages
-    messages' = insertWith (++) ix [msg] $ messages rl
-
-    identifyMatches :: [(StatusPattern,Trigger)] -> Status -> [(StatusPattern,Trigger)]
-    identifyMatches ps st = mapMaybe (\(p,f) -> if st `match` p then Just (p,f) else Nothing) ps
-
-    applyMatch :: (StatusPattern,Trigger) -> Rule -> (Rule,(Process (),ReplyCtx))
-    applyMatch (pat,Trigger (TriggerF f) ixs) rl
-         = let (rawMsgs,replyCtx,rl') = takeMessages rl ixs
-               rawMsgs' = dropUnits rawMsgs
-              in (rl',(unsafeApply f (reverse rawMsgs'),replyCtx))
-
-    -- Drop messages which are identical to the encoded unit value ().
-    dropUnits :: [RawMessage] -> [RawMessage]
-    dropUnits = filter (/= "")
-
-    takeMessages :: Rule -> [ChanIx] -> ([RawMessage],ReplyCtx,Rule)
-    takeMessages rl = foldr f ([],empty,rl)
-      where f ix (msgs,rplyCtx,rl) = let (msg,mRply,rl') = takeMessage rl ix
-                                         id = chanId ix rl'
-                                        in (msgs ++ [msg]
-                                           ,maybe rplyCtx (\rply -> insert id rply rplyCtx) mRply
-                                           ,rl'
-                                           )
-
-
-    takeMessage :: Rule -> ChanIx -> (RawMessage,Maybe (MVar RawMessage),Rule)
-    takeMessage rl ix = case fromMaybe 
-                               (error $ "takeMessage: chanIx: " ++ show ix ++ " has no message in "
-                                     ++ show (messages rl))
-                               $ lookup ix (messages rl) of
-        [] -> error "No message to take."
-
-        ((m,mr):ms)
-           -> (m, mr, rl{ messages = insert ix ms $ messages rl
-                        , status   = if null ms
-                                       then status rl `unset` unChanIx ix
-                                       else status rl
-                        }
-=======
 -- | From a list of 'PatternDescription's and associated 'TriggerF'
 -- functions, build a corresponding 'Rule'.
 mkRule :: [(PatternDescription,TriggerF Inert)] -> RuleId -> Rule
@@ -480,7 +325,6 @@
                  }
               ,if shouldPass then Just $ fst $ message strdMsg else Nothing
               ,snd $ message strdMsg
->>>>>>> 0fc29ef7
               )
 
 -- | Get the MessageBox associated with the ChanId
