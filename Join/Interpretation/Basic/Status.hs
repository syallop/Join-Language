{-|
Module     : Join.Interpreter.Simple.Status
Copyright  : (c) Samuel A. Yallop, 2014
Maintainer : syallop@gmail.com
Stability  : experimental

This module provides a fixed-length bitstring types which may be used to track the status of a system.
-}
module Join.Interpretation.Basic.Status
    (
     -- * Title
     -- | A Status is a fixed length, mutable bitstring of 1's and 0's.
     -- with operations for querying and setting individual bits.
      Status()
    , mkStatus
    , index
    , set
    , unset
    , getStatusIndexes
    , extend

    , setMany

    -- | A StatusPattern is a fixed length, immutable bitstring of 1's and 0's
    -- describing a pattern upon which Status's may be matched.
    --
    -- A Status matches a StatusPattern when each corresponding bit
    -- matches where a pattern bit of:
    -- - 0 matches 0 or 1
    -- - 1 matches only 1
    , StatusPattern()
    , mkStatusPattern
    , match
    , getPatternIndexes

    , showStatus
    , showStatusPattern
    ) where

import Prelude hiding (replicate,zipWith,and)

<<<<<<< HEAD
import Data.Maybe           (mapMaybe)
import Data.Vector          (Vector,replicate,unsafeIndex,modify,(//),zipWith,and,toList,indexed,snoc)
import Data.Vector.Mutable  (write)
=======
import Data.Maybe               (mapMaybe)
import Data.Vector         as V (Vector,replicate,unsafeIndex,modify,(//),zipWith,and,toList,indexed,foldl)
import Data.Vector.Mutable      (write)
>>>>>>> 0fc29ef7

newtype Status = Status (Vector Bool) deriving Show

-- | Format a human-readable representation of a Status.
showStatus :: Status -> String
showStatus (Status v) = V.foldl (\str b -> str ++ if b then "1" else "0") "" v

-- | Create a new Status with 'i' elements.
mkStatus :: Int -> Status
mkStatus i = Status $ replicate i False

-- | Index the bool at 'i'.
index :: Status -> Int -> Bool
index (Status v) = unsafeIndex v

-- | Set an index to True.
set :: Status -> Int -> Status
set = setTo True

setMany :: Status -> [Int] -> Status
setMany (Status v) ixs = Status $ v // [(ix,True) | ix <- ixs]

-- | Set an index to False.
unset :: Status -> Int -> Status
unset = setTo False

-- | Set to a value a status index.
setTo :: Bool -> Status -> Int -> Status
setTo b (Status v) i = Status $ modify (\v' -> write v' i b) v

-- | Get a list of set indexes in a status.
--
-- E.G. 
-- prop> getSetIndexes <FFTFT> == [2,4]
getStatusIndexes :: Status -> [Int]
getStatusIndexes (Status v) = getIndexes v

-- | Extend the length of a 'Status' by one value (initialised to False)
--
-- E.G.
-- extend [1,0,1] = [1,0,1,0]
extend :: Status -> Status
extend (Status v) = Status $ snoc v False


newtype StatusPattern = StatusPattern (Vector Bool) deriving Show

-- | Format a human-readable representation of a StatusPattern.
showStatusPattern :: StatusPattern -> String
showStatusPattern (StatusPattern v) = V.foldl (\str b -> str ++ if b then "1" else "0") "" v

-- | Create a new StatusPattern of length 'i' where 'ixs' denotes a list of
-- indexes set to 1.
mkStatusPattern :: Int -> [Int] -> StatusPattern
mkStatusPattern i ixs = StatusPattern $ replicate i False // [(ix,True) | ix <- ixs]

-- | A Status matches a StatusPattern only when each corresponding bit
-- matches. A pattern bit of:
-- - 0 matches 0 or 1
-- - 1 matches only 1
match :: Status -> StatusPattern -> Bool
match (Status i) (StatusPattern p) = and $ zipWith imp p i
  where
    imp True False = False
    imp _    _     = True

getPatternIndexes :: StatusPattern -> [Int]
getPatternIndexes (StatusPattern v) = getIndexes v

getIndexes :: Vector Bool -> [Int]
getIndexes v = mapMaybe (\(ix,b) -> if b then Just ix else Nothing) (toList . indexed $ v)
<|MERGE_RESOLUTION|>--- conflicted
+++ resolved
@@ -39,15 +39,9 @@
 
 import Prelude hiding (replicate,zipWith,and)
 
-<<<<<<< HEAD
-import Data.Maybe           (mapMaybe)
-import Data.Vector          (Vector,replicate,unsafeIndex,modify,(//),zipWith,and,toList,indexed,snoc)
-import Data.Vector.Mutable  (write)
-=======
 import Data.Maybe               (mapMaybe)
-import Data.Vector         as V (Vector,replicate,unsafeIndex,modify,(//),zipWith,and,toList,indexed,foldl)
+import Data.Vector         as V (Vector,replicate,unsafeIndex,modify,(//),zipWith,and,toList,indexed,foldl,snoc)
 import Data.Vector.Mutable      (write)
->>>>>>> 0fc29ef7
 
 newtype Status = Status (Vector Bool) deriving Show
 
